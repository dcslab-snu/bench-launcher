--- conflicted
+++ resolved
@@ -56,13 +56,8 @@
     _bench_home: str = None
     bench_name: str = None
 
-<<<<<<< HEAD
-    def __init__(self, name: str, identifier: str, num_threads: int, binding_cores: str,
+    def __init__(self, name: str, workload_type: str, identifier: str, num_threads: int, binding_cores: str,
                  numa_mem_nodes: str = None, cpu_freq: float = None, cbm_ranges: Union[str, List[str]] = None):
-=======
-    def __init__(self, name: str, workload_type: str, identifier: str, num_threads: int, binding_cores: str, numa_mem_nodes: Optional[str],
-                 cpu_freq: float, cbm_ranges: str):
->>>>>>> 66a54cb0
         self._name: str = name
         self._type: str = workload_type
         self._identifier: str = identifier
@@ -273,14 +268,9 @@
     raise ValueError(f'Can not find appropriate driver for the workload "{workload_name}"')
 
 
-<<<<<<< HEAD
-def bench_driver(workload_name: str, identifier: str, num_threads: int, binding_cores: str,
+def bench_driver(workload_name: str, workload_type: str, identifier: str, num_threads: int, binding_cores: str,
                  numa_mem_nodes: str = None, cpu_freq: float = None, cbm_ranges: Union[str, List[str]] = None) \
         -> BenchDriver:
-=======
-def bench_driver(workload_name: str, workload_type: str, identifier: str, num_threads: int, binding_cores: str,
-                 numa_mem_nodes: Optional[str], cpu_freq: float, cbm_ranges: str) -> BenchDriver:
->>>>>>> 66a54cb0
     _bench_driver = find_driver(workload_name)
 
     return _bench_driver(workload_name, workload_type, identifier, num_threads, binding_cores, numa_mem_nodes,
