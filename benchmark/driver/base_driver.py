# coding: UTF-8

import asyncio
import functools
import json
from abc import ABCMeta, abstractmethod
from itertools import chain
from signal import SIGCONT, SIGSTOP
from typing import Any, Callable, Coroutine, Iterable, List, Optional, Set, Tuple, Type

import psutil

from ..utils.cgroup_cpuset import CgroupCpuset
from ..utils.hyphen import convert_to_hyphen, convert_to_set
from ..utils.numa_topology import NumaTopology
from ..utils.resctrl import ResCtrl


class BenchDriver(metaclass=ABCMeta):
    class _Decorators:
        @staticmethod
        def ensure_running(func: Callable[['BenchDriver', Any], Any]):
            @functools.wraps(func)
            def decorator(self: 'BenchDriver', *args, **kwargs):
                if not self.is_running:
                    raise RuntimeError(f'The benchmark ({self._name}) has already ended or never been invoked.'
                                       ' Run benchmark first via invoking `run()`!')
                return func(self, *args, **kwargs)

            return decorator

        @staticmethod
        def ensure_not_running(func: Callable[['BenchDriver', Any], Any]):
            @functools.wraps(func)
            def decorator(self: 'BenchDriver', *args, **kwargs):
                if self.is_running:
                    raise RuntimeError(f'The benchmark ({self._name}) has already ended or never been invoked.'
                                       ' Run benchmark first via invoking `run()`!')
                return func(self, *args, **kwargs)

            return decorator

        @staticmethod
        def ensure_invoked(func: Callable[['BenchDriver', Any], Any]):
            @functools.wraps(func)
            def decorator(self: 'BenchDriver', *args, **kwargs):
                if not self.has_invoked:
                    raise RuntimeError(f'The benchmark ({self._name}) has never been invoked.'
                                       ' Run benchmark first via invoking `run()`!')
                return func(self, *args, **kwargs)

            return decorator

    _benches: Set[str] = None
    _bench_home: str = None
    bench_name: str = None

    def __init__(self, name: str, identifier: str, num_threads: int, binding_cores: str, numa_mem_nodes: Optional[str],
                 cpu_freq: float, cbm_mask: str):
        self._name: str = name
        self._identifier: str = identifier
        self._num_threads: int = num_threads
        self._binding_cores: str = binding_cores
        self._cpu_freq: float = cpu_freq
        self._cbm_mask: str = cbm_mask
        self._numa_mem_nodes: Optional[str] = numa_mem_nodes

        self._bench_proc_info: Optional[psutil.Process] = None
        self._async_proc: Optional[asyncio.subprocess.Process] = None
        self._async_proc_info: Optional[psutil.Process] = None

        self._group_name = identifier
        self._cgroup: CgroupCpuset = CgroupCpuset(identifier)
        self._resctrl_group: ResCtrl = ResCtrl()

    def __del__(self):
        try:
            self.stop()
        except (psutil.NoSuchProcess, ProcessLookupError):
            pass

    @staticmethod
    @abstractmethod
    def has(bench_name: str) -> bool:
        pass

    @staticmethod
    def get_bench_home(bench_name: str) -> str:
        from benchmark_launcher import GLOBAL_CFG_PATH
        with GLOBAL_CFG_PATH.open() as fp:
            return json.load(fp)['benchmark'][bench_name]

    @property
    def name(self) -> str:
        return self._name

    @property
    @_Decorators.ensure_invoked
    def created_time(self) -> float:
        return self._bench_proc_info.create_time()

    @property
    def _is_running(self) -> bool:
        """
        Check if this benchmark is running.

        The difference with :func:`benchmark.driver.base_driver.BenchDriver.is_running` is this method is more precise,
        but has more cost.

        :return: True if running
        """
        return self.is_running and self._find_bench_proc() is not None

    @property
    def has_invoked(self):
        return self._bench_proc_info is not None and \
               self._async_proc is not None and \
               self._async_proc_info is not None

    @property
    def is_running(self):
        return self.has_invoked and self._bench_proc_info.is_running()

    @property
    def pid(self) -> Optional[int]:
        """
        Get effective pid of this benchmark (not python pid) without blocking.
        :return: actual pid of benchmark process
        """
        if self._bench_proc_info is None:
            return None
        else:
            return self._bench_proc_info.pid

    @abstractmethod
    async def _launch_bench(self) -> asyncio.subprocess.Process:
        pass

    @abstractmethod
    def _find_bench_proc(self) -> Optional[psutil.Process]:
        pass

    @_Decorators.ensure_not_running
    async def run(self) -> None:
        self._bench_proc_info = None

        await self._cgroup.create_group()
        await self._cgroup.assign_cpus(self._binding_cores)
        mem_sockets = await self.__get_effective_mem_modes()
        await self._cgroup.assign_mems(mem_sockets)

        self._async_proc = await self._launch_bench()
        self._async_proc_info = psutil.Process(self._async_proc.pid)

        nodes = await NumaTopology.get_node_topo()
        # FIXME: hard coded
        masks = ['1'] * (max(nodes) + 1)
        for socket_id in convert_to_set(mem_sockets):
            masks[socket_id] = ResCtrl.MAX_MASK

        while True:
            self._bench_proc_info = self._find_bench_proc()
            if self._bench_proc_info is not None:
                await self._rename_group(f'{self._name}_{self._bench_proc_info.pid}')
                await self._resctrl_group.create_group()
                await self._resctrl_group.assign_llc(*masks)
                await self._resctrl_group.add_tasks(self.all_child_tid())
                return
            await asyncio.sleep(0.1)

    @_Decorators.ensure_running
    async def join(self) -> None:
        await self._async_proc.wait()

    def stop(self) -> None:
        self._async_proc.kill()
        self._bench_proc_info.kill()
        self._async_proc_info.kill()

    @_Decorators.ensure_running
    def pause(self) -> None:
        self._async_proc.send_signal(SIGSTOP)
        self._bench_proc_info.suspend()

    @_Decorators.ensure_running
    def resume(self) -> None:
        self._async_proc.send_signal(SIGCONT)
        self._bench_proc_info.resume()

    @_Decorators.ensure_running
    def all_child_tid(self) -> Iterable[int]:
        return chain(
                (t.id for t in self._bench_proc_info.threads()),
                *((t.id for t in proc.threads()) for proc in self._bench_proc_info.children(recursive=True))
        )

    async def __get_effective_mem_modes(self) -> str:
        # Explicit Mem Node Alloc
        if self._numa_mem_nodes is not None:
            return self._numa_mem_nodes

        # Local Alloc Case
        cpu_topo, mem_topo = await NumaTopology.get_numa_info()
        bound_cores = convert_to_set(self._binding_cores)

        belonged_sockets: List[int] = list()

        for socket_id, core_ids in cpu_topo.items():
            if len(core_ids & bound_cores) is not 0:
                belonged_sockets.append(socket_id)

        return convert_to_hyphen(belonged_sockets)

    @_Decorators.ensure_running
    async def _rename_group(self, new_name: str) -> None:
        self._group_name = new_name

        await self._cgroup.rename(new_name)
        self._resctrl_group.group_name = self._group_name

    async def cleanup(self) -> None:
        await self._cgroup.delete()
        await self._resctrl_group.delete()

    def read_resctrl(self) -> Coroutine[None, None, Tuple[int, int, int]]:
        return self._resctrl_group.read()


def find_driver(workload_name) -> Type[BenchDriver]:
    from benchmark.driver.spec_driver import SpecDriver
    from benchmark.driver.parsec_driver import ParsecDriver
    from benchmark.driver.rodinia_driver import RodiniaDriver
    from benchmark.driver.npb_driver import NPBDriver

    bench_drivers = (SpecDriver, ParsecDriver, RodiniaDriver, NPBDriver)

    for _bench_driver in bench_drivers:
        if _bench_driver.has(workload_name):
            return _bench_driver

    raise ValueError(f'Can not find appropriate driver for workload : {workload_name}')


def bench_driver(workload_name: str, identifier: str, num_threads: int, binding_cores: str,
<<<<<<< HEAD
                 numa_mem_nodes: Optional[str], cpu_freq: float, cbm_mask: str) -> BenchDriver:
=======
                 numa_mem_nodes: Optional[str]) -> BenchDriver:
>>>>>>> 8d70b026
    _bench_driver = find_driver(workload_name)

    return _bench_driver(workload_name, identifier, num_threads, binding_cores, numa_mem_nodes, cpu_freq, cbm_mask)<|MERGE_RESOLUTION|>--- conflicted
+++ resolved
@@ -242,11 +242,7 @@
 
 
 def bench_driver(workload_name: str, identifier: str, num_threads: int, binding_cores: str,
-<<<<<<< HEAD
                  numa_mem_nodes: Optional[str], cpu_freq: float, cbm_mask: str) -> BenchDriver:
-=======
-                 numa_mem_nodes: Optional[str]) -> BenchDriver:
->>>>>>> 8d70b026
     _bench_driver = find_driver(workload_name)
 
     return _bench_driver(workload_name, identifier, num_threads, binding_cores, numa_mem_nodes, cpu_freq, cbm_mask)