--- conflicted
+++ resolved
@@ -6,13 +6,8 @@
 
 
 class BenchConfig:
-<<<<<<< HEAD
-    def __init__(self, workload_name: str, num_of_threads: int, binding_cores: str,
+    def __init__(self, workload_name: str, workload_type: str, num_of_threads: int, binding_cores: str,
                  numa_mem_nodes: str = None, cpu_freq: float = None, cbm_ranges: Union[str, List[str]] = None):
-=======
-    def __init__(self, workload_name: str, workload_type: str,num_of_threads: int, binding_cores: str,
-                 numa_mem_nodes: Optional[str], cpu_freq: float, cbm_ranges: str):
->>>>>>> 66a54cb0
         self._workload_name: str = workload_name
         self._workload_type: str = workload_type
         self._num_of_threads: int = num_of_threads
@@ -50,7 +45,8 @@
         return self._cbm_ranges
 
     def generate_driver(self, identifier: str) -> BenchDriver:
-        return bench_driver(self._workload_name, self._workload_type, identifier, self._num_of_threads, self._binding_cores,
+        return bench_driver(self._workload_name, self._workload_type, identifier, self._num_of_threads,
+                            self._binding_cores,
                             self._numa_mem_nodes, self._cpu_freq, self._cbm_ranges)
 
     @staticmethod
